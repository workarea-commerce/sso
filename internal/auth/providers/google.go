package providers

import (
	"bytes"
	"encoding/base64"
	"encoding/json"
	"errors"
	"fmt"
	"io"
	"io/ioutil"
	"net/http"
	"net/url"
	"os"
	"strings"
	"time"

	"github.com/buzzfeed/sso/internal/auth/circuit"
	"github.com/buzzfeed/sso/internal/pkg/groups"
	log "github.com/buzzfeed/sso/internal/pkg/logging"
	"github.com/buzzfeed/sso/internal/pkg/sessions"
	"github.com/datadog/datadog-go/statsd"
)

var (
	// This is a compile-time check to make sure our types correctly implement the interface:
	// https://medium.com/@matryer/c167afed3aae
	_ Provider = &GoogleProvider{}
)

// GoogleProvider is an implementation of the Provider interface.
type GoogleProvider struct {
	*ProviderData
	StatsdClient *statsd.Client
	AdminService AdminService
	cb           *circuit.Breaker
	GroupsCache  groups.MemberSetCache

	Prompt       string
	HostedDomain string
}

// NewGoogleProvider returns a new GoogleProvider and sets the provider url endpoints.
<<<<<<< HEAD
func NewGoogleProvider(p *ProviderData, adminEmail, credsFilePath string) (*GoogleProvider, error) {
	if adminEmail != "" || credsFilePath != "" {
		if adminEmail == "" {
			return nil, errors.New("missing setting: google-admin-email")
		}
		if credsFilePath == "" {
			return nil, errors.New("missing setting: google-service-account-json")
		}
	}

	if p.ProviderName == "" {
		p.ProviderName = "Google"
	}
	if p.SignInURL.String() == "" {
		p.SignInURL = &url.URL{Scheme: "https",
			Host: "accounts.google.com",
			Path: "/o/oauth2/auth",
			// to get a refresh token. see https://developers.google.com/identity/protocols/OAuth2WebServer#offline
			RawQuery: "access_type=offline",
		}
=======
func NewGoogleProvider(p *ProviderData, prompt, hd, impersonate, credentials string) (*GoogleProvider, error) {
	p.ProviderName = "Google"
	p.SignInURL = &url.URL{Scheme: "https",
		Host: "accounts.google.com",
		Path: "/o/oauth2/v2/auth",
>>>>>>> 5819e69e
	}
	p.RedeemURL = &url.URL{Scheme: "https",
		Host: "www.googleapis.com",
		Path: "/oauth2/v4/token",
	}
	p.RevokeURL = &url.URL{Scheme: "https",
		Host: "accounts.google.com",
		Path: "/o/oauth2/revoke",
	}
	p.ValidateURL = &url.URL{Scheme: "https",
		Host: "www.googleapis.com",
		Path: "/oauth2/v3/tokeninfo",
	}
	p.ProfileURL = &url.URL{}

	if p.Scope == "" {
		p.Scope = "profile email"
	}

	if prompt == "" {
		prompt = "consent"
	}

	googleProvider := &GoogleProvider{
		ProviderData: p,
		Prompt:       prompt,
		HostedDomain: hd,
	}

	googleProvider.cb = circuit.NewBreaker(&circuit.Options{
		HalfOpenConcurrentRequests: 2,
		OnStateChange:              googleProvider.cbStateChange,
		OnBackoff:                  googleProvider.cbBackoff,
		ShouldTripFunc:             func(c circuit.Counts) bool { return c.ConsecutiveFailures >= 3 },
		ShouldResetFunc:            func(c circuit.Counts) bool { return c.ConsecutiveSuccesses >= 6 },
		BackoffDurationFunc: circuit.ExponentialBackoffDuration(
			time.Duration(200)*time.Second, time.Duration(500)*time.Millisecond,
		),
	})

	if credentials != "" {
		credsReader, err := os.Open(credentials)
		if err != nil {
			return nil, errors.New("could not read google credentials file")
		}

		googleProvider.AdminService = &GoogleAdminService{
			adminService: getAdminService(impersonate, credsReader),
			cb:           googleProvider.cb,
		}
	}

	return googleProvider, nil
}

// SetStatsdClient sets the google provider and admin service statsd client
func (p *GoogleProvider) SetStatsdClient(statsdClient *statsd.Client) {
	logger := log.NewLogEntry()

	p.StatsdClient = statsdClient

	switch s := p.AdminService.(type) {
	case *GoogleAdminService:
		s.StatsdClient = statsdClient
	default:
		logger.Info("admin service does not have statsd client")
	}

	switch g := p.GroupsCache.(type) {
	case *groups.FillCache:
		g.StatsdClient = statsdClient
	default:
		logger.Info("groups cache does not have statsd client")
	}
}

// ValidateSessionState attempts to validate the session state's access token.
func (p *GoogleProvider) ValidateSessionState(s *sessions.SessionState) bool {
	if s.AccessToken == "" {
		return false
	}

	params := url.Values{}
	params.Set("access_token", s.AccessToken)

	err := p.googleRequest("POST", p.ValidateURL.String(), params, []string{"action:validate"}, nil)
	if err != nil {
		return false
	}

	return true
}

// GetSignInURL returns the sign in url with typical oauth parameters
func (p *GoogleProvider) GetSignInURL(redirectURI, state string) string {
	var a url.URL
	a = *p.SignInURL

	params := url.Values{}
	params.Set("client_id", p.ClientID)
	params.Set("response_type", "code")
	params.Set("redirect_uri", redirectURI)
	params.Set("scope", p.Scope)
	params.Set("access_type", "offline")
	params.Set("state", state)
	params.Set("prompt", p.Prompt)

	if p.HostedDomain != "" {
		params.Set("hd", p.HostedDomain)
	}

	a.RawQuery = params.Encode()
	return a.String()
}

func (p *GoogleProvider) googleRequest(method, endpoint string, params url.Values, tags []string, response interface{}) error {
	logger := log.NewLogEntry()

	startTS := time.Now()
	var body io.Reader

	tags = append(tags, "provider:google")
	switch method {
	case "POST":
		body = bytes.NewBufferString(params.Encode())
	case "GET":
		// error checking skipped because we are just parsing in
		// order to make a copy of an existing URL
		u, _ := url.Parse(endpoint)
		u.RawQuery = params.Encode()
		endpoint = u.String()
	default:
		// ¯\_(ツ)_/¯
		return ErrBadRequest
	}

	req, err := http.NewRequest(method, endpoint, body)
	if err != nil {
		return err
	}
	req.Header.Set("Content-Type", "application/x-www-form-urlencoded")

	p.StatsdClient.Incr("provider.request", tags, 1.0)
	resp, err := httpClient.Do(req)
	if err != nil {
		tags = append(tags, "error:http_client_error")
		p.StatsdClient.Incr("provider.internal_error", tags, 1.0)
		return err
	}
	tags = append(tags, fmt.Sprintf("status_code:%d", resp.StatusCode))
	p.StatsdClient.Timing("provider.latency", time.Now().Sub(startTS), tags, 1.0)
	p.StatsdClient.Incr("provider.response", tags, 1.0)

	var respBody []byte
	respBody, err = ioutil.ReadAll(resp.Body)
	resp.Body.Close()
	if err != nil {
		tags = append(tags, "error:invalid_body")
		p.StatsdClient.Incr("provider.internal_error", tags, 1.0)
		return err
	}

	if resp.StatusCode != http.StatusOK {
		p.StatsdClient.Incr("provider.error", tags, 1.0)
		logger.WithHTTPStatus(resp.StatusCode).WithEndpoint(stripToken(endpoint)).WithResponseBody(
			respBody).Info()
		switch resp.StatusCode {
		case 400:
			var response struct {
				Error            string `json:"error"`
				ErrorDescription string `json:"error_description"`
			}
			e := json.Unmarshal(respBody, &response)
			if e == nil && response.ErrorDescription == "Token expired or revoked" {
				p.StatsdClient.Incr("provider.token_revoked", tags, 1.0)
				return ErrTokenRevoked
			}
			return ErrBadRequest
		case 429:
			return ErrRateLimitExceeded
		default:
			return ErrServiceUnavailable
		}
	}

	if response != nil {
		err := json.Unmarshal(respBody, &response)
		if err != nil {
			p.StatsdClient.Incr("provider.internal_error", tags, 1.0)
			return err
		}
	}

	return nil
}

func emailFromIDToken(idToken string) (string, error) {

	// id_token is a base64 encode ID token payload
	// https://developers.google.com/accounts/docs/OAuth2Login#obtainuserinfo
	jwt := strings.Split(idToken, ".")
	b, err := jwtDecodeSegment(jwt[1])
	if err != nil {
		return "", err
	}

	var email struct {
		Email         string `json:"email"`
		EmailVerified bool   `json:"email_verified"`
	}
	err = json.Unmarshal(b, &email)
	if err != nil {
		return "", err
	}
	if email.Email == "" {
		return "", errors.New("missing email")
	}
	if !email.EmailVerified {
		return "", fmt.Errorf("email %s not listed as verified", email.Email)
	}
	return email.Email, nil
}

func jwtDecodeSegment(seg string) ([]byte, error) {
	if l := len(seg) % 4; l > 0 {
		seg += strings.Repeat("=", 4-l)
	}

	return base64.URLEncoding.DecodeString(seg)
}

func (p *GoogleProvider) cbBackoff(duration time.Duration, reset time.Time) {
	logger := log.NewLogEntry()

	p.StatsdClient.Timing("provider.backoff", duration, nil, 1.0)
	logger.WithBackoffDuration(duration).WithBackoffReset(reset).Info(
		"circuit breaker backoff set")
}

func (p *GoogleProvider) cbStateChange(from, to circuit.State) {
	logger := log.NewLogEntry()

	p.StatsdClient.Incr("provider.circuit_change", []string{fmt.Sprintf("from_state:%s", from), fmt.Sprintf("to_state:%s", to)}, 1.0)
	logger.WithCircuitChangeFrom(from).WithCircuitChangeTo(to).Info("circuit breaker trigger")
}

// Redeem fulfills the Provider interface.
// The authenticator uses this method to redeem the code provided to /callback after the user logs into their Google account.
// The code is redeemed for an access token and refresh token
// 1. POSTs the code and grant_type to https://www.googleapis.com/oauth2/v3/token
// 2. If the request fails, the authenticator will return a 500 and display an error page (see oauth_proxy.go#OAuthCallback)
// 3. If the request succeeds, the data from Google contains:
//     - the access token which we use to get data from Google
//     - the refresh token which we can use to get a new access_token
//     - the expiration time of the access token
//     - a Base64 encoded id token which contains the user's email
//       address and whether or not that email address is verified
func (p *GoogleProvider) Redeem(redirectURL, code string) (*sessions.SessionState, error) {
	if code == "" {
		return nil, ErrBadRequest
	}

	params := url.Values{}
	params.Add("code", code)
	params.Add("client_id", p.ClientID)
	params.Add("client_secret", p.ClientSecret)
	params.Add("redirect_uri", redirectURL)
	params.Add("grant_type", "authorization_code")

	var response struct {
		AccessToken  string `json:"access_token"`
		RefreshToken string `json:"refresh_token"`
		ExpiresIn    int64  `json:"expires_in"`
		IDToken      string `json:"id_token"`
	}

	err := p.googleRequest("POST", p.RedeemURL.String(), params, []string{"action:redeem"}, &response)
	if err != nil {
		return nil, err
	}

	var email string
	email, err = emailFromIDToken(response.IDToken)
	if err != nil {
		return nil, err
	}

	return &sessions.SessionState{
		AccessToken:  response.AccessToken,
		RefreshToken: response.RefreshToken,

		RefreshDeadline:  sessions.ExtendDeadline(time.Duration(response.ExpiresIn) * time.Second),
		LifetimeDeadline: sessions.ExtendDeadline(p.SessionLifetimeTTL),
		Email:            email,
	}, nil
}

// PopulateMembers is the fill function for the groups cache
func (p *GoogleProvider) PopulateMembers(group string) (groups.MemberSet, error) {
	members, err := p.AdminService.ListMemberships(group, 4)
	if err != nil {
		return nil, err
	}
	memberSet := map[string]struct{}{}
	for _, member := range members {
		memberSet[member] = struct{}{}
	}
	return memberSet, nil
}

// ValidateGroupMembership takes in an email and the allowed groups and returns the groups that the email is part of in that list.
// If `allGroups` is an empty list, returns an empty list.
func (p *GoogleProvider) ValidateGroupMembership(email string, allGroups []string, _ string) ([]string, error) {
	logger := log.NewLogEntry()

	groups := []string{}
	var useGroupsResource bool

	// if `allGroups` is empty, we return an empty list
	if len(allGroups) == 0 {
		return []string{}, nil
	}

	// iterate over the groups, if a set isn't populated only call the GroupsResource once and check all groups
	for _, group := range allGroups {
		memberSet, ok := p.GroupsCache.Get(group)
		if !ok {
			useGroupsResource = true
			if started := p.GroupsCache.RefreshLoop(group); started {
				logger.WithUserGroup(group).Info(
					"no member set cached for group; refresh loops started")
				p.StatsdClient.Incr("cache_refresh_loop", []string{"action:profile", fmt.Sprintf("group:%s", group)}, 1.0)
			}
		}
		if _, exists := memberSet[email]; exists {
			groups = append(groups, group)
		}
	}

	// if a cached member set was not populated, use the groups resource to get all the groups and filter out the ones that are in `allGroups`
	if useGroupsResource {
		return p.AdminService.CheckMemberships(allGroups, email)
	}

	return groups, nil

}

// RefreshSessionIfNeeded takes in a SessionState and
// returns false if the session is not refreshed and true if it is.
func (p *GoogleProvider) RefreshSessionIfNeeded(s *sessions.SessionState) (bool, error) {
	if s == nil || !s.RefreshPeriodExpired() || s.RefreshToken == "" {
		return false, nil
	}

	newToken, duration, err := p.RefreshAccessToken(s.RefreshToken)
	if err != nil {
		return false, err
	}
	logger := log.NewLogEntry()

	s.AccessToken = newToken

	s.RefreshDeadline = time.Now().Add(duration).Truncate(time.Second)
	logger.WithUser(s.Email).WithRefreshDeadline(s.RefreshDeadline).Info("refreshed access token")

	return true, nil
}

// RefreshAccessToken takes in a refresh token and returns the new access token along with an expiration date.
func (p *GoogleProvider) RefreshAccessToken(refreshToken string) (token string, expires time.Duration, err error) {
	// https://developers.google.com/identity/protocols/OAuth2WebServer#refresh

	params := url.Values{}
	params.Set("client_id", p.ClientID)
	params.Set("client_secret", p.ClientSecret)
	params.Set("refresh_token", refreshToken)
	params.Set("grant_type", "refresh_token")

	var response struct {
		AccessToken string `json:"access_token"`
		ExpiresIn   int64  `json:"expires_in"`
	}

	err = p.googleRequest("POST", p.RedeemURL.String(), params, []string{"action:redeem"}, &response)
	if err != nil {
		return
	}

	token = response.AccessToken
	expires = time.Duration(response.ExpiresIn) * time.Second
	return
}

// Revoke revokes the access token a given session state.
func (p *GoogleProvider) Revoke(s *sessions.SessionState) error {
	params := url.Values{}
	params.Set("token", s.AccessToken)

	err := p.googleRequest("GET", p.RevokeURL.String(), params, []string{"action:revoke"}, nil)

	if err != nil && err != ErrTokenRevoked {
		return err
	}
	logger := log.NewLogEntry()

	logger.WithUser(s.Email).Info("revoked access token")
	return nil
}

// Stop calls stop on the groups cache
func (p *GoogleProvider) Stop() {
	p.GroupsCache.Stop()
}<|MERGE_RESOLUTION|>--- conflicted
+++ resolved
@@ -40,34 +40,11 @@
 }
 
 // NewGoogleProvider returns a new GoogleProvider and sets the provider url endpoints.
-<<<<<<< HEAD
-func NewGoogleProvider(p *ProviderData, adminEmail, credsFilePath string) (*GoogleProvider, error) {
-	if adminEmail != "" || credsFilePath != "" {
-		if adminEmail == "" {
-			return nil, errors.New("missing setting: google-admin-email")
-		}
-		if credsFilePath == "" {
-			return nil, errors.New("missing setting: google-service-account-json")
-		}
-	}
-
-	if p.ProviderName == "" {
-		p.ProviderName = "Google"
-	}
-	if p.SignInURL.String() == "" {
-		p.SignInURL = &url.URL{Scheme: "https",
-			Host: "accounts.google.com",
-			Path: "/o/oauth2/auth",
-			// to get a refresh token. see https://developers.google.com/identity/protocols/OAuth2WebServer#offline
-			RawQuery: "access_type=offline",
-		}
-=======
 func NewGoogleProvider(p *ProviderData, prompt, hd, impersonate, credentials string) (*GoogleProvider, error) {
 	p.ProviderName = "Google"
 	p.SignInURL = &url.URL{Scheme: "https",
 		Host: "accounts.google.com",
 		Path: "/o/oauth2/v2/auth",
->>>>>>> 5819e69e
 	}
 	p.RedeemURL = &url.URL{Scheme: "https",
 		Host: "www.googleapis.com",
